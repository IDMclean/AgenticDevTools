--- conflicted
+++ resolved
@@ -37,7 +37,6 @@
 import subprocess
 import shutil
 import datetime
-<<<<<<< HEAD
 
 # Add tooling directory to path to import other tools
 sys.path.insert(0, "./tooling")
@@ -45,13 +44,6 @@
 from fdc_cli import MAX_RECURSION_DEPTH
 from research import execute_research_protocol
 from research_planner import plan_deep_research
-=======
-# Use absolute imports from the project root
-from tooling.state import AgentState, PlanContext
-from tooling.fdc_cli import MAX_RECURSION_DEPTH
-from tooling.research import execute_research_protocol
-from tooling.plan_parser import parse_plan, Command
->>>>>>> 7d8b7bf9
 
 PLAN_REGISTRY_PATH = os.path.abspath(
     os.path.join(os.path.dirname(__file__), "..", "knowledge_core", "plan_registry.json")
@@ -174,7 +166,6 @@
         """
         print("[MasterControl] State: PLANNING")
 
-<<<<<<< HEAD
         # L4 Check: Does the agent need to perform deep research?
         research_request_file = "request_deep_research.txt"
         if os.path.exists(research_request_file):
@@ -191,14 +182,6 @@
         print(f"  - Waiting for agent to create '{plan_file}'...")
         while not os.path.exists(plan_file):
             time.sleep(1)
-=======
-        print(f"  - Checking for '{plan_file}'...")
-        if not os.path.exists(plan_file):
-            # This state will be re-entered by the agent loop until the file exists.
-            # In a test, the file should be created before calling this method.
-            print("  - Plan file not found. Waiting for agent.")
-            return "plan_not_found" # A new trigger to indicate waiting
->>>>>>> 7d8b7bf9
 
         print(f"  - Detected '{plan_file}'. Reading and validating plan...")
         validation_cmd = ["python3", "tooling/fdc_cli.py", "validate", plan_file]
