import json
import sys
import time
import os
import subprocess
import shutil
import datetime
import shlex
import traceback

# Add tooling directory to path to import other tools
sys.path.insert(0, "./tooling")
<<<<<<< HEAD
from state import AgentState, PlanContext
from fdc_cli import MAX_RECURSION_DEPTH
from research import execute_research_protocol
=======
from state import AgentState
>>>>>>> ccb7edd3

# The research module is not yet implemented, so we will stub it.
def execute_research_protocol(constraints):
    """Stub function for the research protocol."""
    print(f"  - (Stub) Executing research protocol with constraints: {constraints}")
    return f"Stubbed research result for {constraints.get('path', 'N/A')}"

class MasterControlGraph:
    """
    A Finite State Machine (FSM) that enforces the agent's protocol.
    This graph reads a state definition and orchestrates the agent's workflow,
    ensuring that all protocol steps are followed in the correct order.
    """

    def __init__(self, fsm_path: str = "tooling/fsm.json"):
        with open(fsm_path, "r") as f:
            self.fsm = json.load(f)
        self.current_state = self.fsm["initial_state"]

    def do_orientation(self, agent_state: AgentState) -> str:
        """Executes orientation steps and returns a trigger."""
        print("[MasterControl] State: ORIENTING")
        try:
            print("  - Executing Protocol Self-Awareness Check...")
            subprocess.run(["make", "AGENTS.md"], check=True, capture_output=True, text=True)
            print("  - AGENTS.md is up-to-date.")
            agent_state.orientation_complete = True
            print("[MasterControl] Orientation Succeeded.")
            return "orientation_succeeded"
        except Exception as e:
            agent_state.error = f"Orientation failed: {e}\n{traceback.format_exc()}"
            print(f"[MasterControl] Orientation Failed: {agent_state.error}")
            return "orientation_failed"

    def do_planning(self, agent_state: AgentState) -> str:
<<<<<<< HEAD
        """
        Waits for the agent to provide a plan, validates it, and initializes
        the plan stack for execution.
        """
        print("[MasterControl] State: PLANNING")
        plan_file = "plan.txt"

        print(f"  - Waiting for agent to create '{plan_file}'...")
        while not os.path.exists(plan_file):
            time.sleep(1)

        print(f"  - Detected '{plan_file}'. Reading and validating plan...")
        validation_cmd = ["python3", "tooling/fdc_cli.py", "validate", plan_file]
        result = subprocess.run(validation_cmd, capture_output=True, text=True)

        if result.returncode != 0:
            error_message = f"Plan validation failed:\n{result.stderr}"
            agent_state.error = error_message
            print(f"[MasterControl] {error_message}")
            return self.get_trigger("PLANNING", "ERROR")

        print("  - Plan validation successful.")
        with open(plan_file, "r") as f:
            plan_content = [line for line in f.read().split("\n") if line.strip()]

        # Initialize the plan stack with the root plan
        agent_state.plan_stack.append(
            PlanContext(plan_path=plan_file, plan_content=plan_content)
        )
        agent_state.messages.append(
            {
                "role": "system",
                "content": f"Validated plan from {plan_file} has been loaded and execution is starting.",
            }
        )
        print("[MasterControl] Planning Complete.")
        # We keep plan.txt for now for traceability during execution
        return self.get_trigger("PLANNING", "EXECUTING")

    def do_execution(self, agent_state: AgentState) -> str:
        """
        Executes the plan using a stack-based approach to handle sub-plans (CFDC).
        """
        print("[MasterControl] State: EXECUTING")

        if not agent_state.plan_stack:
            print("[MasterControl] Execution Complete (plan stack is empty).")
            # Clean up the root plan file now that execution is fully complete
            if os.path.exists("plan.txt"):
                os.remove("plan.txt")
            return self.get_trigger("EXECUTING", "AWAITING_ANALYSIS")

        # Always work with the plan at the top of the stack
        current_context = agent_state.plan_stack[-1]
        plan_steps = current_context.plan_content

        # If we've finished all steps in the current plan, pop it and continue
        if current_context.current_step >= len(plan_steps):
            agent_state.plan_stack.pop()
            print(
                f"  - Finished sub-plan '{current_context.plan_path}'. Resuming parent."
            )
            # Re-enter the execution loop immediately to process the parent plan
            return self.get_trigger("EXECUTING", "EXECUTING")

        step = plan_steps[current_context.current_step].strip()
        command, *args = step.split()

        # Handle the new 'call_plan' directive
        if command == "call_plan":
            if len(agent_state.plan_stack) > MAX_RECURSION_DEPTH:
                agent_state.error = f"Maximum recursion depth ({MAX_RECURSION_DEPTH}) exceeded."
                print(f"[MasterControl] Error: {agent_state.error}")
                return self.get_trigger("EXECUTING", "ERROR")

            sub_plan_path = args[0]
            print(f"  - Calling sub-plan: {sub_plan_path}")
            try:
                with open(sub_plan_path, "r") as f:
                    sub_plan_content = [
                        line for line in f.read().split("\n") if line.strip()
                    ]
            except FileNotFoundError:
                agent_state.error = f"Sub-plan file not found: {sub_plan_path}"
                print(f"[MasterControl] Error: {agent_state.error}")
                return self.get_trigger("EXECUTING", "ERROR")

            # Advance the current plan's step *before* pushing the new one
            current_context.current_step += 1

            # Push the new plan onto the stack
            new_context = PlanContext(
                plan_path=sub_plan_path, plan_content=sub_plan_content
            )
            agent_state.plan_stack.append(new_context)
            return self.get_trigger("EXECUTING", "EXECUTING")

        # --- Standard Step Execution ---
        step_complete_file = "step_complete.txt"
        print(f"  - Waiting for agent to complete step: {step}")
        while not os.path.exists(step_complete_file):
            time.sleep(1)

        print(f"  - Detected '{step_complete_file}'.")
        with open(step_complete_file, "r") as f:
            result = f.read()

        agent_state.messages.append(
            {
                "role": "system",
                "content": f"Completed step {current_context.current_step + 1} in '{current_context.plan_path}': {step}\nResult: {result}",
            }
        )

        os.remove(step_complete_file)
        current_context.current_step += 1

        print(
            f"  - Step {current_context.current_step} of {len(plan_steps)} in '{current_context.plan_path}' signaled complete."
        )
        return self.get_trigger("EXECUTING", "EXECUTING")
=======
        """Waits for and validates a plan, then returns a trigger."""
        print("[MasterControl] State: PLANNING")
        plan_file = "plan.txt"
        print(f"  - Waiting for agent to create '{plan_file}'...")
        while not os.path.exists(plan_file):
            time.sleep(0.1)

        print(f"  - Detected '{plan_file}'. Reading and validating plan...")
        with open(plan_file, "r") as f:
            agent_state.plan = f.read()

        if not agent_state.plan:
            agent_state.error = "Planning failed: plan.txt was empty."
            print(f"[MasterControl] {agent_state.error}")
            os.remove(plan_file)
            return "planning_failed"

        print("[MasterControl] Planning Complete.")
        os.remove(plan_file)
        return "plan_is_set"

    def do_execution(self, agent_state: AgentState) -> str:
        """Executes one plan step and returns a trigger."""
        print(f"[MasterControl] State: EXECUTING (Step {agent_state.current_step_index})")
        plan_steps = [step for step in agent_state.plan.split("\n") if step.strip()]

        if agent_state.current_step_index >= len(plan_steps):
            print("[MasterControl] Execution phase complete.")
            return "all_steps_completed"

        step = plan_steps[agent_state.current_step_index]
        print(f"  - Executing step {agent_state.current_step_index + 1}/{len(plan_steps)}: {step}")

        try:
            parts = shlex.split(step)
            tool_name = parts[0]
            args_list = parts[1:]

            wrapper_cmd = [
                "python3", "tooling/execution_wrapper.py",
                "--tool", tool_name,
                "--args", json.dumps(args_list),
                "--task-id", agent_state.task,
                "--plan-step", str(agent_state.current_step_index),
            ]
            result = subprocess.run(wrapper_cmd, capture_output=True, text=True)

            if result.returncode != 0:
                agent_state.error = f"Execution wrapper failed for step: {step}\nStderr: {result.stderr}"
                print(f"[MasterControl] {agent_state.error}")
                return "execution_failed"

            agent_state.current_step_index += 1
            return "step_succeeded"
        except Exception as e:
            agent_state.error = f"Orchestrator failed to execute step: {step}\nError: {e}\n{traceback.format_exc()}"
            print(f"[MasterControl] {agent_state.error}")
            return "execution_failed"
>>>>>>> ccb7edd3

    def do_awaiting_analysis(self, agent_state: AgentState) -> str:
        """Creates a draft post-mortem and waits for analysis."""
        print("[MasterControl] State: AWAITING_ANALYSIS")
        draft_path = f"DRAFT-{agent_state.task}.md"
        agent_state.draft_postmortem_path = draft_path

        try:
            template_path = "postmortem.md"
            if os.path.exists(template_path):
                 shutil.copyfile(template_path, draft_path)
            else:
                with open(draft_path, "w") as f: f.write("# Post-Mortem\n")
            print(f"  - Created draft post-mortem at '{draft_path}'.")
        except Exception as e:
            agent_state.error = f"Failed to create draft post-mortem: {e}"
            return "post_mortem_failed"

        analysis_complete_file = "analysis_complete.txt"
        print(f"  - Waiting for agent to complete analysis and create '{analysis_complete_file}'...")
        while not os.path.exists(analysis_complete_file):
            time.sleep(0.1)

        os.remove(analysis_complete_file)
        print("  - Analysis complete.")
        return "analysis_complete"

    def do_post_mortem(self, agent_state: AgentState) -> str:
        """Finalizes the post-mortem and returns a trigger."""
        print("[MasterControl] State: POST_MORTEM")
        draft_path = agent_state.draft_postmortem_path
        if not draft_path or not os.path.exists(draft_path):
            agent_state.error = f"Draft post-mortem file '{draft_path}' not found."
            return "post_mortem_failed"

        safe_task_id = "".join(c for c in agent_state.task if c.isalnum() or c in ("-", "_"))
        os.makedirs("postmortems", exist_ok=True)
        final_path = f"postmortems/{datetime.date.today()}-{safe_task_id}.md"

        try:
            os.rename(draft_path, final_path)
            agent_state.final_report = f"Post-mortem analysis finalized. Report saved to '{final_path}'."
            print(f"  - {agent_state.final_report}")

            # Step 1: Compile lessons learned from the report
            print(f"  - Compiling lessons from '{final_path}'...")
            compile_cmd = ["python3", "tooling/knowledge_compiler.py", final_path]
            compile_result = subprocess.run(compile_cmd, capture_output=True, text=True)
            if compile_result.returncode == 0:
                print("  - Knowledge compilation successful.")
            else:
                print(f"  - Warning: Knowledge compilation failed: {compile_result.stderr}")

            # Step 2: Run automated self-improvement analysis
            analysis_cmd = ["python3", "tooling/self_improvement_cli.py"]
            analysis_result = subprocess.run(analysis_cmd, capture_output=True, text=True)
            analysis_output = f"\n\n---\n## Automated Performance Analysis\n```\n{analysis_result.stdout.strip()}\n```"
            with open(final_path, "a") as f: f.write(analysis_output)
            print("  - Automated performance analysis complete.")
            return "post_mortem_complete"
        except Exception as e:
            agent_state.error = f"Failed to finalize post-mortem report: {e}\n{traceback.format_exc()}"
            return "post_mortem_failed"

    def run(self, initial_agent_state: AgentState):
        """Runs the agent's workflow through the FSM."""
        agent_state = initial_agent_state
        state_handler_map = {
            "ORIENTING": self.do_orientation,
            "PLANNING": self.do_planning,
            "EXECUTING": self.do_execution,
            "AWAITING_ANALYSIS": self.do_awaiting_analysis,
            "POST_MORTEM": self.do_post_mortem,
        }

        while self.current_state not in self.fsm["final_states"]:
            if self.current_state == "START":
                self.current_state = "ORIENTING"
                continue

            handler = state_handler_map.get(self.current_state)
            if not handler:
                agent_state.error = f"FATAL: Unknown or unimplemented state handler for '{self.current_state}'"
                self.current_state = "ERROR"
                break

            trigger = handler(agent_state)

            found_transition = False
            for transition in self.fsm["transitions"]:
                if transition["source"] == self.current_state and transition["trigger"] == trigger:
                    self.current_state = transition["dest"]
                    found_transition = True
                    break

            if not found_transition:
                agent_state.error = f"FATAL: No valid FSM transition found for state '{self.current_state}' with trigger '{trigger}'"
                self.current_state = "ERROR"

        print(f"[MasterControl] Workflow finished in state: {self.current_state}")
        if agent_state.error:
            print(f"  - Final Error: {agent_state.error}")
        return agent_state

if __name__ == "__main__":
    task = " ".join(sys.argv[1:]) if len(sys.argv) > 1 else "Demonstrate the self-enforcing protocol."
    print(f"--- Initializing Master Control Graph: {task} ---")
    initial_state = AgentState(task=task)
    graph = MasterControlGraph()
    final_state = graph.run(initial_state)
    print("\n--- Final State ---")
    print(final_state.to_json(indent=2))
    print("--- Demonstration Complete ---")
    if final_state.error:
        sys.exit(1)<|MERGE_RESOLUTION|>--- conflicted
+++ resolved
@@ -10,13 +10,9 @@
 
 # Add tooling directory to path to import other tools
 sys.path.insert(0, "./tooling")
-<<<<<<< HEAD
 from state import AgentState, PlanContext
 from fdc_cli import MAX_RECURSION_DEPTH
 from research import execute_research_protocol
-=======
-from state import AgentState
->>>>>>> ccb7edd3
 
 # The research module is not yet implemented, so we will stub it.
 def execute_research_protocol(constraints):
@@ -52,7 +48,6 @@
             return "orientation_failed"
 
     def do_planning(self, agent_state: AgentState) -> str:
-<<<<<<< HEAD
         """
         Waits for the agent to provide a plan, validates it, and initializes
         the plan stack for execution.
@@ -174,66 +169,6 @@
             f"  - Step {current_context.current_step} of {len(plan_steps)} in '{current_context.plan_path}' signaled complete."
         )
         return self.get_trigger("EXECUTING", "EXECUTING")
-=======
-        """Waits for and validates a plan, then returns a trigger."""
-        print("[MasterControl] State: PLANNING")
-        plan_file = "plan.txt"
-        print(f"  - Waiting for agent to create '{plan_file}'...")
-        while not os.path.exists(plan_file):
-            time.sleep(0.1)
-
-        print(f"  - Detected '{plan_file}'. Reading and validating plan...")
-        with open(plan_file, "r") as f:
-            agent_state.plan = f.read()
-
-        if not agent_state.plan:
-            agent_state.error = "Planning failed: plan.txt was empty."
-            print(f"[MasterControl] {agent_state.error}")
-            os.remove(plan_file)
-            return "planning_failed"
-
-        print("[MasterControl] Planning Complete.")
-        os.remove(plan_file)
-        return "plan_is_set"
-
-    def do_execution(self, agent_state: AgentState) -> str:
-        """Executes one plan step and returns a trigger."""
-        print(f"[MasterControl] State: EXECUTING (Step {agent_state.current_step_index})")
-        plan_steps = [step for step in agent_state.plan.split("\n") if step.strip()]
-
-        if agent_state.current_step_index >= len(plan_steps):
-            print("[MasterControl] Execution phase complete.")
-            return "all_steps_completed"
-
-        step = plan_steps[agent_state.current_step_index]
-        print(f"  - Executing step {agent_state.current_step_index + 1}/{len(plan_steps)}: {step}")
-
-        try:
-            parts = shlex.split(step)
-            tool_name = parts[0]
-            args_list = parts[1:]
-
-            wrapper_cmd = [
-                "python3", "tooling/execution_wrapper.py",
-                "--tool", tool_name,
-                "--args", json.dumps(args_list),
-                "--task-id", agent_state.task,
-                "--plan-step", str(agent_state.current_step_index),
-            ]
-            result = subprocess.run(wrapper_cmd, capture_output=True, text=True)
-
-            if result.returncode != 0:
-                agent_state.error = f"Execution wrapper failed for step: {step}\nStderr: {result.stderr}"
-                print(f"[MasterControl] {agent_state.error}")
-                return "execution_failed"
-
-            agent_state.current_step_index += 1
-            return "step_succeeded"
-        except Exception as e:
-            agent_state.error = f"Orchestrator failed to execute step: {step}\nError: {e}\n{traceback.format_exc()}"
-            print(f"[MasterControl] {agent_state.error}")
-            return "execution_failed"
->>>>>>> ccb7edd3
 
     def do_awaiting_analysis(self, agent_state: AgentState) -> str:
         """Creates a draft post-mortem and waits for analysis."""
