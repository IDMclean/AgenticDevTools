"""
Provides the command-line interface for the Finite Development Cycle (FDC).

This script is a core component of the agent's protocol, offering tools to ensure
that all development work is structured, verifiable, and safe. It is used by both
the agent to signal progress and the `master_control.py` orchestrator to
validate the agent's plans before execution.

The CLI provides several key commands:
- `close`: Logs the formal end of a task, signaling to the orchestrator that
  execution is complete.
- `validate`: Performs a deep validation of a plan file against the FDC's Finite
  State Machine (FSM) definition. It checks for both syntactic correctness (Is
  the sequence of operations valid?) and semantic correctness (Does the plan try
  to use a file before creating it?).
- `analyze`: Reads a plan and provides a high-level analysis of its
  characteristics, such as its computational complexity and whether it is a
  read-only or read-write plan.
- `lint`: A comprehensive "linter" that runs a full suite of checks on a plan
  file, including `validate`, `analyze`, and checks for disallowed recursion.
"""
import argparse
import datetime
import json
import os
import shutil
import sys
import uuid

# --- Configuration ---
ROOT_DIR = os.path.abspath(os.path.join(os.path.dirname(__file__), ".."))
POSTMORTEM_TEMPLATE_PATH = os.path.join(ROOT_DIR, "postmortem.md")
POSTMORTEMS_DIR = os.path.join(ROOT_DIR, "postmortems")
LOG_FILE_PATH = os.path.join(ROOT_DIR, "logs", "activity.log.jsonl")
FSM_DEF_PATH = os.path.join(ROOT_DIR, "tooling", "fdc_fsm.json")
MAX_RECURSION_DEPTH = 10  # Safety limit for hierarchical plans
PLAN_REGISTRY_PATH = os.path.join(ROOT_DIR, "knowledge_core", "plan_registry.json")

ACTION_TYPE_MAP = {
    "set_plan": "plan_op",
    "plan_step_complete": "step_op",
    "submit": "submit_op",
    "create_file_with_block": "write_op",
    "overwrite_file_with_block": "write_op",
    "replace_with_git_merge_diff": "write_op",
    "read_file": "read_op",
    "list_files": "read_op",
    "grep": "read_op",
    "delete_file": "delete_op",
    "rename_file": "move_op",
    "run_in_bash_session": "tool_exec",
    "for_each_file": "loop_op",
    # 'call_plan' is a meta-directive for the executor, not the FSM validator.
}

# --- CLI Subcommands & Helpers ---


def _load_plan_registry():
    """Loads the plan registry, returning an empty dict if it doesn't exist or is invalid."""
    if not os.path.exists(PLAN_REGISTRY_PATH):
        return {}
    try:
        with open(PLAN_REGISTRY_PATH, "r") as f:
            return json.load(f)
    except (json.JSONDecodeError, IOError):
        return {}


def _log_event(log_entry):
    """Appends a new log entry to the activity log, ensuring it's on a new line."""
    content_to_write = json.dumps(log_entry) + "\n"
    with open(LOG_FILE_PATH, "a+") as f:
        # Check if the file is not empty
        f.seek(0, os.SEEK_END)
        if f.tell() > 0:
            # Check if the last character is a newline
            f.seek(f.tell() - 1)
            if f.read(1) != "\n":
                f.write("\n")
        f.write(content_to_write)


def _create_log_entry(task_id, action_type, details):
    """Creates a structured log entry dictionary."""
    return {
        "log_id": str(uuid.uuid4()),
        "session_id": os.getenv("JULES_SESSION_ID", "unknown"),
        "timestamp": datetime.datetime.now(datetime.timezone.utc).isoformat(),
        "phase": "Phase 6",
        "task": {"id": task_id, "plan_step": -1},
        "action": {"type": action_type, "details": details},
        "outcome": {
            "status": "SUCCESS",
            "message": f"FDC CLI: {action_type} for task {task_id}.",
        },
    }


def close_task(task_id):
    """
    Logs the formal end of a task.

    This command's primary role is to create a TASK_END log entry. It no longer
    manages the post-mortem file directly; that process is now fully owned by
    the MasterControlGraph orchestrator, which is the single source of truth
    for state transitions and artifact lifecycle management.
    """
    if not task_id:
        print("Error: --task-id is required.", file=sys.stderr)
        sys.exit(1)

    # The only responsibility of this command is to log the TASK_END event.
    # The master_control.py orchestrator handles the post-mortem lifecycle.
    log_details = {
        "summary": f"Agent has signaled the completion of task '{task_id}'. The Master Control Graph will now transition to the post-mortem phase."
    }
    _log_event(_create_log_entry(task_id, "TASK_END", log_details))

    print(f"Logged TASK_END event for task: {task_id}")
    # The creation of the step_complete.txt file by the agent's execution
    # of this tool is the signal for the MasterControlGraph to proceed.


from tooling.plan_parser import parse_plan, Command

# ... (other imports remain the same)

# ACTION_TYPE_MAP now also includes special handling for the new parser
ACTION_TYPE_MAP = {
    "set_plan": "plan_op",
    "plan_step_complete": "step_op",
    "submit": "submit_op",
    "create_file_with_block": "write_op",
    "overwrite_file_with_block": "write_op",
    "replace_with_git_merge_diff": "write_op",
    "read_file": "read_op",
    "list_files": "read_op",
    "grep": "read_op",
    "delete_file": "delete_op",
    "rename_file": "move_op",
    "run_in_bash_session": "tool_exec",
    "call_plan": "call_plan_op", # Now a recognized action type
}


def _validate_command(command: Command, state, fsm, fs):
    """Validates a single Command object against the FSM and filesystem state."""
    tool_name = command.tool_name
    args_text = command.args_text

    action_type = ACTION_TYPE_MAP.get(tool_name)
    if not action_type:
        print(f"Error: Unknown command '{tool_name}'.", file=sys.stderr)
        sys.exit(1)

    # Syntactic check
    transitions = fsm["transitions"].get(state)
    if action_type not in (transitions or {}):
        print(
            f"Error: Invalid FSM transition. Cannot perform '{action_type}' from state '{state}'.",
            file=sys.stderr,
        )
        sys.exit(1)

    # Semantic check (simplified for this refactoring)
    # A more robust validator would parse args_text for filenames
    if "write_op" in action_type:
        # Cannot robustly check for file existence without parsing args
        pass

    next_state = transitions[action_type]
    print(
        f"  OK: Action '{tool_name}' ({action_type}) transitions from {state} -> {next_state}"
    )
    return next_state, fs


<<<<<<< HEAD
def _validate_plan_recursive(
    lines,
    start_index,
    indent_level,
    state,
    fs,
    placeholders,
    fsm,
    recursion_depth,
):
    """
    Recursively validates a block of a plan, now with recursion detection and FSM-switching.
    """
=======
def _validate_plan_recursive(commands: list[Command], state, fs, fsm, recursion_depth):
    """Recursively validates a list of commands."""
>>>>>>> 7d8b7bf9
    if recursion_depth > MAX_RECURSION_DEPTH:
        print(f"Error: Max recursion depth ({MAX_RECURSION_DEPTH}) exceeded.", file=sys.stderr)
        sys.exit(1)

<<<<<<< HEAD
    i = start_index

    # --- FSM Switching Logic ---
    current_fsm = fsm
    # An FSM directive is only valid as the first non-empty line of a plan file.
    if start_index == 0 and lines:
        first_line_content = lines[0][1].strip()
        if first_line_content.startswith("# FSM:"):
            fsm_path = first_line_content.split(":", 1)[1].strip()
            # The path in the directive is relative to the repo root.
            full_fsm_path = os.path.join(ROOT_DIR, fsm_path)
            try:
                with open(full_fsm_path, "r") as f:
                    current_fsm = json.load(f)
                print(f"  Switched to FSM: {fsm_path}")
                # Reset state to the start state of the new FSM
                state = current_fsm["start_state"]
            except (FileNotFoundError, json.JSONDecodeError) as e:
                print(
                    f"Error on line 1: Could not load FSM from '{fsm_path}'. {e}",
                    file=sys.stderr,
                )
                sys.exit(1)

    while i < len(lines):
        line_num, line_content = lines[i]
        current_indent = len(line_content) - len(line_content.lstrip(" "))

        if current_indent < indent_level:
            return state, fs, i, current_fsm  # End of current block

        if current_indent > indent_level:
            print(
                f"Error on line {line_num+1}: Unexpected indentation.", file=sys.stderr
            )
            sys.exit(1)

        line_content = line_content.strip()
        if line_content.startswith("# FSM:"):  # Ignore directive during validation
            i += 1
            continue

        command = line_content.split()[0]
        args = line_content.split()[1:]

        if command == "call_plan":
            plan_name_or_path = args[0]
=======
    for command in commands:
        if command.tool_name == "call_plan":
            plan_name_or_path = command.args_text.strip()
>>>>>>> 7d8b7bf9
            registry = _load_plan_registry()
            sub_plan_path = registry.get(plan_name_or_path, plan_name_or_path)

            try:
                with open(sub_plan_path, "r") as f:
                    sub_plan_content = f.read()
                sub_commands = parse_plan(sub_plan_content)
            except FileNotFoundError:
                print(f"Error: Sub-plan file not found at '{sub_plan_path}'.", file=sys.stderr)
                sys.exit(1)

<<<<<<< HEAD
            print(f"  Line {line_num+1}: Validating sub-plan '{sub_plan_path}'...")
            sub_final_state, _, _, sub_fsm = _validate_plan_recursive(
                sub_plan_lines,
                0,
                0,
                "DUMMY_STATE",
                fs.copy(),
                {},
                current_fsm,
                recursion_depth + 1,
            )

            if sub_final_state not in sub_fsm["accept_states"]:
                print(
                    f"Error in sub-plan '{sub_plan_path}': Plan does not end in an accepted state.",
                    file=sys.stderr,
                )
=======
            print(f"  Validating sub-plan '{sub_plan_path}'...")
            sub_final_state, _ = _validate_plan_recursive(
                sub_commands,
                fsm["start_state"], # Sub-plan must be valid on its own
                fs.copy(),
                fsm,
                recursion_depth + 1,
            )
            if sub_final_state not in fsm["accept_states"]:
                print(f"Error: Sub-plan '{sub_plan_path}' does not end in an accepted state.", file=sys.stderr)
>>>>>>> 7d8b7bf9
                sys.exit(1)
            print(f"  Sub-plan '{sub_plan_path}' is valid. Resuming parent plan.")
<<<<<<< HEAD
            i += 1
        elif command == "for_each_file":
            loop_depth = len(placeholders) + 1
            placeholder_key = f"{{file{loop_depth}}}"
            dummy_file = f"dummy_file_for_loop_{loop_depth}"

            loop_body_start = i + 1
            j = loop_body_start
            while (
                j < len(lines)
                and (len(lines[j][1]) - len(lines[j][1].lstrip(" "))) > indent_level
            ):
                j += 1

            loop_fs = fs.copy()
            loop_fs.add(dummy_file)
            new_placeholders = placeholders.copy()
            new_placeholders[placeholder_key] = dummy_file

            state, loop_fs, _, _ = _validate_plan_recursive(
                lines,
                loop_body_start,
                indent_level + 2,
                state,
                loop_fs,
                new_placeholders,
                current_fsm,
                recursion_depth,
            )

            fs.update(loop_fs)
            i = j
        else:
            state, fs = _validate_action(
                line_num, line_content, state, current_fsm, fs, placeholders
            )
            i += 1

    return state, fs, i, current_fsm
=======
        else:
            state, fs = _validate_command(command, state, fsm, fs)

    return state, fs
>>>>>>> 7d8b7bf9


def validate_plan(plan_filepath):
    """Validates a plan using the centralized parser."""
    try:
        # Load the default FSM. The recursive validator will switch if a directive is found.
        with open(FSM_DEF_PATH, "r") as f:
            default_fsm = json.load(f)
        with open(plan_filepath, "r") as f:
            plan_content = f.read()
    except FileNotFoundError as e:
        print(f"Error: Could not find file {e.filename}", file=sys.stderr)
        sys.exit(1)

    commands = parse_plan(plan_content)

    simulated_fs = set()
    for root, dirs, files in os.walk("."):
        if ".git" in dirs:
            dirs.remove(".git")
        for name in files:
            simulated_fs.add(os.path.join(root, name).replace("./", ""))

    print(f"Starting validation with {len(simulated_fs)} files pre-loaded...")
<<<<<<< HEAD
    final_state, _, _, final_fsm = _validate_plan_recursive(
        lines, 0, 0, default_fsm["start_state"], simulated_fs, {}, default_fsm, 0
=======
    final_state, _ = _validate_plan_recursive(
        commands, fsm["start_state"], simulated_fs, fsm, 0
>>>>>>> 7d8b7bf9
    )

    if final_state in final_fsm["accept_states"]:
        print("\nValidation successful! Plan is syntactically and semantically valid.")
    else:
        print(f"\nValidation failed. Plan ends in non-accepted state: '{final_state}'", file=sys.stderr)
        sys.exit(1)


def analyze_plan(plan_filepath):
    """Analyzes a plan file to determine its complexity class and modality."""
    try:
        with open(plan_filepath, "r") as f:
            plan_lines_with_indent = f.readlines()
        plan_lines = [line.strip() for line in plan_lines_with_indent if line.strip()]
    except FileNotFoundError:
        print(f"Error: Plan file not found at {plan_filepath}", file=sys.stderr)
        sys.exit(1)

    # --- Complexity Analysis ---
    loop_indents = []
    for line in plan_lines_with_indent:
        if line.strip().startswith("for_each_file"):
            indent = len(line) - len(line.lstrip(" "))
            loop_indents.append(indent)

    if not loop_indents:
        complexity = "Constant (O(1))"
    elif max(loop_indents) > min(loop_indents):
        complexity = "Exponential (EXPTIME-Class)"
    else:
        complexity = "Polynomial (P-Class)"

    # --- Modality Analysis ---
    has_write_op = False
    write_ops = {"write_op", "delete_op", "move_op"}
    for line in plan_lines:
        command = line.split()[0]
        action_type = ACTION_TYPE_MAP.get(command)
        if action_type in write_ops:
            has_write_op = True
            break

    modality = "Construction (Read-Write)" if has_write_op else "Analysis (Read-Only)"

    print("Plan Analysis Results:")
    print(f"  - Complexity: {complexity}")
    print(f"  - Modality:   {modality}")


def lint_plan(plan_filepath):
    """
    Runs a comprehensive suite of checks on a plan file.
    The old recursion check is now obsolete, as the max depth is checked
    directly within the new hierarchical validator.
    """
    print(f"--- Starting Comprehensive Lint for {plan_filepath} ---")
    validate_plan(plan_filepath)
    analyze_plan(plan_filepath)
    print("\n--- Linting Complete: All checks passed. ---")


def main():
    parser = argparse.ArgumentParser(
        description="A tool to manage the Finite Development Cycle (FDC)."
    )
    subparsers = parser.add_subparsers(
        dest="command", help="Available subcommands", required=True
    )

    close_parser = subparsers.add_parser(
        "close", help="Closes a task, initiating the post-mortem process."
    )
    close_parser.add_argument(
        "--task-id", required=True, help="The unique identifier for the task."
    )

    validate_parser = subparsers.add_parser(
        "validate", help="Validates a plan file against the FDC FSM."
    )
    validate_parser.add_argument(
        "plan_file", help="The path to the plan file to validate."
    )

    analyze_parser = subparsers.add_parser(
        "analyze", help="Analyzes a plan to determine its complexity class."
    )
    analyze_parser.add_argument(
        "plan_file", help="The path to the plan file to analyze."
    )

    lint_parser = subparsers.add_parser(
        "lint", help="Runs all validation and analysis checks on a plan."
    )
    lint_parser.add_argument(
        "plan_file", help="The path to the plan file to lint."
    )

    args = parser.parse_args()
    if args.command == "close":
        close_task(args.task_id)
    elif args.command == "validate":
        validate_plan(args.plan_file)
    elif args.command == "analyze":
        analyze_plan(args.plan_file)
    elif args.command == "lint":
        lint_plan(args.plan_file)


if __name__ == "__main__":
    main()<|MERGE_RESOLUTION|>--- conflicted
+++ resolved
@@ -176,7 +176,6 @@
     return next_state, fs
 
 
-<<<<<<< HEAD
 def _validate_plan_recursive(
     lines,
     start_index,
@@ -190,15 +189,10 @@
     """
     Recursively validates a block of a plan, now with recursion detection and FSM-switching.
     """
-=======
-def _validate_plan_recursive(commands: list[Command], state, fs, fsm, recursion_depth):
-    """Recursively validates a list of commands."""
->>>>>>> 7d8b7bf9
     if recursion_depth > MAX_RECURSION_DEPTH:
         print(f"Error: Max recursion depth ({MAX_RECURSION_DEPTH}) exceeded.", file=sys.stderr)
         sys.exit(1)
 
-<<<<<<< HEAD
     i = start_index
 
     # --- FSM Switching Logic ---
@@ -246,11 +240,6 @@
 
         if command == "call_plan":
             plan_name_or_path = args[0]
-=======
-    for command in commands:
-        if command.tool_name == "call_plan":
-            plan_name_or_path = command.args_text.strip()
->>>>>>> 7d8b7bf9
             registry = _load_plan_registry()
             sub_plan_path = registry.get(plan_name_or_path, plan_name_or_path)
 
@@ -262,7 +251,6 @@
                 print(f"Error: Sub-plan file not found at '{sub_plan_path}'.", file=sys.stderr)
                 sys.exit(1)
 
-<<<<<<< HEAD
             print(f"  Line {line_num+1}: Validating sub-plan '{sub_plan_path}'...")
             sub_final_state, _, _, sub_fsm = _validate_plan_recursive(
                 sub_plan_lines,
@@ -280,21 +268,8 @@
                     f"Error in sub-plan '{sub_plan_path}': Plan does not end in an accepted state.",
                     file=sys.stderr,
                 )
-=======
-            print(f"  Validating sub-plan '{sub_plan_path}'...")
-            sub_final_state, _ = _validate_plan_recursive(
-                sub_commands,
-                fsm["start_state"], # Sub-plan must be valid on its own
-                fs.copy(),
-                fsm,
-                recursion_depth + 1,
-            )
-            if sub_final_state not in fsm["accept_states"]:
-                print(f"Error: Sub-plan '{sub_plan_path}' does not end in an accepted state.", file=sys.stderr)
->>>>>>> 7d8b7bf9
                 sys.exit(1)
             print(f"  Sub-plan '{sub_plan_path}' is valid. Resuming parent plan.")
-<<<<<<< HEAD
             i += 1
         elif command == "for_each_file":
             loop_depth = len(placeholders) + 1
@@ -334,12 +309,6 @@
             i += 1
 
     return state, fs, i, current_fsm
-=======
-        else:
-            state, fs = _validate_command(command, state, fsm, fs)
-
-    return state, fs
->>>>>>> 7d8b7bf9
 
 
 def validate_plan(plan_filepath):
@@ -364,13 +333,8 @@
             simulated_fs.add(os.path.join(root, name).replace("./", ""))
 
     print(f"Starting validation with {len(simulated_fs)} files pre-loaded...")
-<<<<<<< HEAD
     final_state, _, _, final_fsm = _validate_plan_recursive(
         lines, 0, 0, default_fsm["start_state"], simulated_fs, {}, default_fsm, 0
-=======
-    final_state, _ = _validate_plan_recursive(
-        commands, fsm["start_state"], simulated_fs, fsm, 0
->>>>>>> 7d8b7bf9
     )
 
     if final_state in final_fsm["accept_states"]:
